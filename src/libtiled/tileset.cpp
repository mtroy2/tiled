/*
 * tileset.cpp
 * Copyright 2008-2009, Thorbjørn Lindeijer <thorbjorn@lindeijer.nl>
 * Copyright 2009, Edward Hutchins <eah1@yahoo.com>
 *
 * This file is part of libtiled.
 *
 * Redistribution and use in source and binary forms, with or without
 * modification, are permitted provided that the following conditions are met:
 *
 *    1. Redistributions of source code must retain the above copyright notice,
 *       this list of conditions and the following disclaimer.
 *
 *    2. Redistributions in binary form must reproduce the above copyright
 *       notice, this list of conditions and the following disclaimer in the
 *       documentation and/or other materials provided with the distribution.
 *
 * THIS SOFTWARE IS PROVIDED BY THE CONTRIBUTORS ``AS IS'' AND ANY EXPRESS OR
 * IMPLIED WARRANTIES, INCLUDING, BUT NOT LIMITED TO, THE IMPLIED WARRANTIES OF
 * MERCHANTABILITY AND FITNESS FOR A PARTICULAR PURPOSE ARE DISCLAIMED. IN NO
 * EVENT SHALL THE CONTRIBUTORS BE LIABLE FOR ANY DIRECT, INDIRECT, INCIDENTAL,
 * SPECIAL, EXEMPLARY, OR CONSEQUENTIAL DAMAGES (INCLUDING, BUT NOT LIMITED TO,
 * PROCUREMENT OF SUBSTITUTE GOODS OR SERVICES; LOSS OF USE, DATA, OR PROFITS;
 * OR BUSINESS INTERRUPTION) HOWEVER CAUSED AND ON ANY THEORY OF LIABILITY,
 * WHETHER IN CONTRACT, STRICT LIABILITY, OR TORT (INCLUDING NEGLIGENCE OR
 * OTHERWISE) ARISING IN ANY WAY OUT OF THE USE OF THIS SOFTWARE, EVEN IF
 * ADVISED OF THE POSSIBILITY OF SUCH DAMAGE.
 */

#include "tileset.h"
#include "tile.h"
#include "terrain.h"

#include <QBitmap>

using namespace Tiled;

Tileset::~Tileset()
{
    qDeleteAll(mTiles);
    qDeleteAll(mTerrainTypes);
}

Tile *Tileset::tileAt(int id) const
{
    return (id < mTiles.size()) ? mTiles.at(id) : 0;
}

Tile *Tileset::addTile(const QPixmap &image)
{
    Tile *tile = new Tile(image, mTiles.size(), this);
    mTiles.append(tile);
    return tile;
}

void Tileset::removeLastTile()
{
    delete mTiles.takeLast();
}

bool Tileset::loadFromImage(const QImage &image, const QString &fileName)
{
    Q_ASSERT(mTileWidth > 0 && mTileHeight > 0);

    if (image.isNull())
        return false;

    const int stopWidth = image.width() - mTileWidth;
    const int stopHeight = image.height() - mTileHeight;

    int oldTilesetSize = mTiles.size();
    int tileNum = 0;

    for (int y = mMargin; y <= stopHeight; y += mTileHeight + mTileSpacing) {
        for (int x = mMargin; x <= stopWidth; x += mTileWidth + mTileSpacing) {
            const QImage tileImage = image.copy(x, y, mTileWidth, mTileHeight);
            QPixmap tilePixmap = QPixmap::fromImage(tileImage);

            if (mTransparentColor.isValid()) {
                const QImage mask =
                        tileImage.createMaskFromColor(mTransparentColor.rgb());
                tilePixmap.setMask(QBitmap::fromImage(mask));
            }

            if (tileNum < oldTilesetSize) {
                mTiles.at(tileNum)->setImage(tilePixmap);
            } else {
                mTiles.append(new Tile(tilePixmap, tileNum, this));
            }
            ++tileNum;
        }
    }

    // Blank out any remaining tiles to avoid confusion
    while (tileNum < oldTilesetSize) {
        QPixmap tilePixmap = QPixmap(mTileWidth, mTileHeight);
        tilePixmap.fill();
        mTiles.at(tileNum)->setImage(tilePixmap);
        ++tileNum;
    }

    mImageWidth = image.width();
    mImageHeight = image.height();
    mColumnCount = columnCountForWidth(mImageWidth);
    mImageSource = fileName;
    return true;
}

bool Tileset::loadFromImage(const QString &fileName)
{
    return loadFromImage(QImage(fileName), fileName);
}

Tileset *Tileset::findSimilarTileset(const QList<Tileset*> &tilesets) const
{
    foreach (Tileset *candidate, tilesets) {
        if (candidate != this
            && candidate->imageSource() == imageSource()
            && candidate->tileWidth() == tileWidth()
            && candidate->tileHeight() == tileHeight()
            && candidate->tileSpacing() == tileSpacing()
            && candidate->margin() == margin()) {
                return candidate;
        }
    }
    return 0;
}

void Tileset::setImageSource(const QString &imageSource)
{
    mImageSource = imageSource;
}

int Tileset::columnCountForWidth(int width) const
{
    Q_ASSERT(mTileWidth > 0);
    return (width - mMargin + mTileSpacing) / (mTileWidth + mTileSpacing);
}

Terrain *Tileset::addTerrain(const QString &name, int imageTileId)
{
    Terrain *terrain = new Terrain(terrainCount(), this, name, imageTileId);
    insertTerrain(terrainCount(), terrain);
    return terrain;
}

void Tileset::insertTerrain(int index, Terrain *terrain)
{
    Q_ASSERT(terrain->tileset() == this);
<<<<<<< HEAD
    Q_ASSERT(terrain->id() == mTerrainTypes.size());

    mTerrainTypes.push_back(terrain);
=======

    mTerrainTypes.insert(index, terrain);

    // Reassign terrain IDs
    for (int terrainId = index; terrainId < mTerrainTypes.size(); ++terrainId)
        mTerrainTypes.at(terrainId)->setId(terrainId);

    // Adjust tile terrain references
    foreach (Tile *tile, mTiles) {
        for (int corner = 0; corner < 4; ++corner) {
            const int terrainId = tile->cornerTerrainId(corner);
            if (terrainId >= index)
                tile->setCornerTerrain(corner, terrainId + 1);
        }
    }

    mTerrainDistancesDirty = true;
}

Terrain *Tileset::takeTerrainAt(int index)
{
    Terrain *terrain = mTerrainTypes.takeAt(index);

    // Reassign terrain IDs
    for (int terrainId = index; terrainId < mTerrainTypes.size(); ++terrainId)
        mTerrainTypes.at(terrainId)->setId(terrainId);

    // Clear and adjust tile terrain references
    foreach (Tile *tile, mTiles) {
        for (int corner = 0; corner < 4; ++corner) {
            const int terrainId = tile->cornerTerrainId(corner);
            if (terrainId == index)
                tile->setCornerTerrain(corner, 0xFF);
            else if (terrainId > index)
                tile->setCornerTerrain(corner, terrainId - 1);
        }
    }

    mTerrainDistancesDirty = true;

    return terrain;
>>>>>>> b31169f5
}

int Tileset::terrainTransitionPenalty(int terrainType0, int terrainType1)
{
    if (mTerrainDistancesDirty) {
        recalculateTerrainDistances();
        mTerrainDistancesDirty = false;
    }

    terrainType0 = terrainType0 == 255 ? -1 : terrainType0;
    terrainType1 = terrainType1 == 255 ? -1 : terrainType1;

    // Do some magic, since we don't have a transition array for no-terrain
    if (terrainType0 == -1 && terrainType1 == -1)
        return 0;
    if (terrainType0 == -1)
        return mTerrainTypes.at(terrainType1)->transitionDistance(terrainType0);
    return mTerrainTypes.at(terrainType0)->transitionDistance(terrainType1);
}

void Tileset::recalculateTerrainDistances()
{
    // some fancy macros which can search for a value in each byte of a word simultaneously
    #define hasZeroByte(dword) (((dword) - 0x01010101UL) & ~(dword) & 0x80808080UL)
    #define hasByteEqualTo(dword, value) (hasZeroByte((dword) ^ (~0UL/255 * (value))))

    // Terrain distances are the number of transitions required before one terrain may meet another
    // Terrains that have no transition path have a distance of -1

    for (int i = 0; i < terrainCount(); ++i) {
        Terrain *type = terrain(i);
        QVector<int> distance(terrainCount() + 1, -1);

        // Check all tiles for transitions to other terrain types
        for (int j = 0; j < tileCount(); ++j) {
            Tile *t = tileAt(j);

            if (!hasByteEqualTo(t->terrain(), i))
                continue;

            // This tile has transitions, add the transitions as neightbours (distance 1)
            int tl = t->cornerTerrainId(0);
            int tr = t->cornerTerrainId(1);
            int bl = t->cornerTerrainId(2);
            int br = t->cornerTerrainId(3);

            // Terrain on diagonally opposite corners are not actually a neighbour
            if (tl == i || br == i) {
                distance[tr + 1] = 1;
                distance[bl + 1] = 1;
            }
            if (tr == i || bl == i) {
                distance[tl + 1] = 1;
                distance[br + 1] = 1;
            }

            // terrain has at least one tile of its own type
            distance[i + 1] = 0;
        }

        type->setTransitionDistances(distance);
    }

    // Calculate indirect transition distances
    bool bNewConnections;
    do {
        bNewConnections = false;

        // For each combination of terrain types
        for (int i = 0; i < terrainCount(); ++i) {
            Terrain *t0 = terrain(i);
            for (int j = 0; j < terrainCount(); ++j) {
                if (i == j)
                    continue;
                Terrain *t1 = terrain(j);

                // Scan through each terrain type, and see if we have any in common
                for (int t = -1; t < terrainCount(); ++t) {
                    int d0 = t0->transitionDistance(t);
                    int d1 = t1->transitionDistance(t);
                    if (d0 == -1 || d1 == -1)
                        continue;

                    // We have cound a common connection
                    int d = t0->transitionDistance(j);
                    Q_ASSERT(t1->transitionDistance(i) == d);

                    // If the new path is shorter, record the new distance
                    if (d == -1 || d0 + d1 < d) {
                        d = d0 + d1;
                        t0->setTransitionDistance(j, d);
                        t1->setTransitionDistance(i, d);

                        // We're making progress, flag for another iteration...
                        bNewConnections = true;
                    }
                }
            }
        }

        // Repeat while we are still making new connections (could take a
        // number of iterations for distant terrain types to connect)
    } while (bNewConnections);
}

Tile *Tileset::addTile(const QPixmap &image, const QString &source)
{
    Tile *newTile = new Tile(image, source, tileCount(), this);
    mTiles.append(newTile);
    if (mTileHeight < image.height())
        mTileHeight = image.height();
    if (mTileWidth < image.width())
        mTileWidth = image.width();
    return newTile;
}

void Tileset::insertTiles(int index, const QList<Tile *> &tiles)
{
    const int count = tiles.count();
    for (int i = 0; i < count; ++i)
        mTiles.insert(index + i, tiles.at(i));

    // Adjust the tile IDs of the remaining tiles
    for (int i = index + count; i < mTiles.size(); ++i)
        mTiles.at(i)->mId += count;

    updateTileSize();
}

void Tileset::removeTiles(int index, int count)
{
    const QList<Tile*>::iterator first = mTiles.begin() + index;

    QList<Tile*>::iterator last = first + count;
    last = mTiles.erase(first, last);

    // Adjust the tile IDs of the remaining tiles
    for (; last != mTiles.end(); ++last)
        (*last)->mId -= count;

    updateTileSize();
}

void Tileset::setTileImage(int id, const QPixmap &image,
                           const QString &source)
{
    // This operation is not supposed to be used on tilesets that are based
    // on a single image
    Q_ASSERT(mImageSource.isEmpty());

    Tile *tile = tileAt(id);
    if (!tile)
        return;

    const QSize previousImageSize = tile->image().size();
    const QSize newImageSize = image.size();

    tile->setImage(image);
    tile->setImageSource(source);

    if (previousImageSize != newImageSize) {
        // Update our max. tile size
        if (previousImageSize.height() == mTileHeight ||
                previousImageSize.width() == mTileWidth) {
            // This used to be the max image; we have to recompute
            updateTileSize();
        } else {
            // Check if we have a new maximum
            if (mTileHeight < newImageSize.height())
                mTileHeight = newImageSize.height();
            if (mTileWidth < newImageSize.width())
                mTileWidth = newImageSize.width();
        }
    }
}

void Tileset::updateTileSize()
{
    int maxWidth = 0;
    int maxHeight = 0;
    foreach (Tile *tile, mTiles) {
        const QSize size = tile->size();
        if (maxWidth < size.width())
            maxWidth = size.width();
        if (maxHeight < size.height())
            maxHeight = size.height();
    }
    mTileWidth = maxWidth;
    mTileHeight = maxHeight;
}<|MERGE_RESOLUTION|>--- conflicted
+++ resolved
@@ -46,13 +46,6 @@
     return (id < mTiles.size()) ? mTiles.at(id) : 0;
 }
 
-Tile *Tileset::addTile(const QPixmap &image)
-{
-    Tile *tile = new Tile(image, mTiles.size(), this);
-    mTiles.append(tile);
-    return tile;
-}
-
 void Tileset::removeLastTile()
 {
     delete mTiles.takeLast();
@@ -147,11 +140,6 @@
 void Tileset::insertTerrain(int index, Terrain *terrain)
 {
     Q_ASSERT(terrain->tileset() == this);
-<<<<<<< HEAD
-    Q_ASSERT(terrain->id() == mTerrainTypes.size());
-
-    mTerrainTypes.push_back(terrain);
-=======
 
     mTerrainTypes.insert(index, terrain);
 
@@ -193,7 +181,6 @@
     mTerrainDistancesDirty = true;
 
     return terrain;
->>>>>>> b31169f5
 }
 
 int Tileset::terrainTransitionPenalty(int terrainType0, int terrainType1)
